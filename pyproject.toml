--- conflicted
+++ resolved
@@ -46,11 +46,7 @@
         "funlib.geometry>=0.2",
         "mwatershed>=0.1",
         "funlib.persistence",
-<<<<<<< HEAD
-        "funlib.show.neuroglancer @ git+https://github.com/funkelab/funlib.show.neuroglancer",
-=======
         "cellmap-models",
->>>>>>> 84714135
         # "funlib.persistence @ git+https://github.com/janelia-cellmap/funlib.persistence",
         "funlib.evaluate @ git+https://github.com/pattonw/funlib.evaluate",
         "gunpowder>=1.3",
