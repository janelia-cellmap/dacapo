# https://peps.python.org/pep-0517/
[build-system]
requires = ["hatchling", "hatch-vcs"]
build-backend = "hatchling.build"

# https://peps.python.org/pep-0621/
[project]
name = "dacapo-ml"
description = "Framework for deployment of volumetric machine learning models, and easy composition of training jobs."
readme = "README.md"
requires-python = ">=3.10"
# license = { text = "BSD 3-Clause License" }
authors = [
    { email = "pattonw@janelia.hhmi.org", name = "Will Patton" },
    { email = "rhoadesj@hhmi.org", name = "Jeff Rhoades" },
    { email = "zouinkhim@hhmi.org", name = "Marwan Zouinkhi" },
    { email = "funkej@janelia.hhmi.org", name = "Jan Funke" },
]
classifiers = [
    "Development Status :: 3 - Alpha",
    "License :: OSI Approved :: BSD License",
    "Natural Language :: English",
    "Programming Language :: Python :: 3",
    "Programming Language :: Python :: 3.10",
    "Programming Language :: Python :: 3.11",
    "Typing :: Typed",
]
dynamic = ["version"]
dependencies = [
        "numpy",
        "pyyaml",
        "zarr",
        "cattrs",
        "pymongo",
        "tqdm",
        "simpleitk",
        "lazy-property",
        "neuroglancer",
        "torch",
        "fibsem_tools",
        "attrs",
        "bokeh",
        "numpy-indexed>=0.3.7",
        "daisy @ git+https://github.com/funkelab/daisy",
        "funlib.math>=0.1",
        "funlib.geometry>=0.2",
        "mwatershed>=0.1",
        "funlib.persistence",
        # "funlib.persistence @ git+https://github.com/janelia-cellmap/funlib.persistence",
        "funlib.evaluate @ git+https://github.com/pattonw/funlib.evaluate",
        "gunpowder>=1.3",
        # "lsds>=0.1.3",
        "lsds @ git+https://github.com/funkelab/lsd",
        "xarray",
        "cattrs",
        "numpy-indexed",
        "click",
        "pyyaml",
        ]

# extras
# https://peps.python.org/pep-0621/#dependencies-optional-dependencies
[project.optional-dependencies]
test = ["pytest==7.4.4", "pytest-cov", "pytest-lazy-fixture"]
dev = [
    "black",
    "ipython",
    "mypy",
    "pdbpp",
    "rich",
    "ruff",
    "pre-commit",
    "jupyter",
]
docs = [
    "sphinx-autodoc-typehints",
    "sphinx-autoapi",
    "sphinx-click",
    "sphinx-rtd-theme",
    "myst-parser",
]
examples = [
    "ipython",
    "ipykernel",
    "jupyter",
]
pretrained = [
    "pyqt5",
    "empanada-napari",
<<<<<<< HEAD
=======
    "cellmap-models",
>>>>>>> e4266b93
    ]
all = ["dacapo-ml[test,dev,docs,examples,pretrained]"]

[project.urls]
homepage = "https://github.io/janelia-cellmap/dacapo"
repository = "https://github.com/janelia-cellmap/dacapo"

# https://hatch.pypa.io/latest/config/metadata/
[tool.hatch.version]
source = "vcs"

# https://hatch.pypa.io/latest/config/build/#file-selection
# [tool.hatch.build.targets.sdist]
# include = ["/src", "/tests"]
[tool.hatch.metadata]
allow-direct-references = true

[tool.hatch.build.targets.wheel]
packages = ["dacapo"]

[project.scripts]
dacapo = "dacapo.cli:cli"

# https://github.com/charliermarsh/ruff
[tool.ruff]
line-length = 88
target-version = "py310"
src = ["dacapo"]

[tool.ruff.lint]
# https://beta.ruff.rs/docs/rules/
# We may want to enable some of these options later
select = [
    "E",    # style errors
#    "W",    # style warnings
    "F",    # flakes
#    "D",    # pydocstyle
#    "I",    # isort
#    "UP",   # pyupgrade
#    "C4",   # flake8-comprehensions
#    "B",    # flake8-bugbear
#    "A001", # flake8-builtins
#    "RUF",  # ruff-specific rules
]
extend-ignore = ["E501"]

[tool.ruff.lint.per-file-ignores]
"tests/*.py" = ["D", "S"]
"__init__.py" = ["F401"]

# https://docs.pytest.org/en/6.2.x/customize.html
[tool.pytest.ini_options]
minversion = "6.0"
testpaths = ["tests"]
filterwarnings = [
    "error",
    "ignore::DeprecationWarning",
    ]
    
# https://mypy.readthedocs.io/en/stable/config_file.html
[tool.mypy]
files = "dacapo/**/"
strict = false
disallow_any_generics = false
disallow_subclassing_any = false
show_error_codes = true
pretty = true
exclude = [
    "scratch/*",
]


# # module specific overrides
[[tool.mypy.overrides]]
module = [
    "funlib.*",
    "toml.*", 
    "gunpowder.*",
    "scipy.*",
    "augment.*",
    "tifffile.*",
    "daisy.*",
    "lazy_property.*",
    "skimage.*",
    "fibsem_tools.*",
    "neuroglancer.*",
    "tqdm.*",
    "zarr.*",
    "pymongo.*",
    "bson.*",
    "affogato.*",
    "SimpleITK.*",
    "bokeh.*",
    "lsd.*",
    "yaml.*",
    "pytest_lazyfixture.*",
    "neuclease.dvid.*",
    "mwatershed.*",
    "numpy_indexed.*",
    "empanada_napari.*",
    "napari.*",
    "empanada.*",
]
ignore_missing_imports = true

# https://coverage.readthedocs.io/en/6.4/config.html
[tool.coverage.report]
exclude_lines = [
    "pragma: no cover",
    "if TYPE_CHECKING:",
    "@overload",
    "except ImportError",
    "\\.\\.\\.",
    "raise NotImplementedError()",
]
[tool.coverage.run]
source = ["dacapo"]

# https://github.com/mgedmin/check-manifest#configuration
[tool.check-manifest]
ignore = [
    ".github_changelog_generator",
    ".pre-commit-config.yaml",
    ".ruff_cache/**/*",
    "tests/**/*",
]<|MERGE_RESOLUTION|>--- conflicted
+++ resolved
@@ -87,10 +87,7 @@
 pretrained = [
     "pyqt5",
     "empanada-napari",
-<<<<<<< HEAD
-=======
     "cellmap-models",
->>>>>>> e4266b93
     ]
 all = ["dacapo-ml[test,dev,docs,examples,pretrained]"]
 
