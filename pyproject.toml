--- conflicted
+++ resolved
@@ -38,10 +38,7 @@
         "lazy-property",
         "neuroglancer",
         "torch",
-<<<<<<< HEAD
     "cellmap-schemas>=0.8",
-=======
->>>>>>> 2e149b24
         "attrs",
         "bokeh",
         "numpy-indexed>=0.3.7",
@@ -50,10 +47,6 @@
         "funlib.geometry>=0.2",
         "mwatershed>=0.5.2",
         "cellmap-models",
-<<<<<<< HEAD
-        "funlib.persistence>=0.5.4",
-=======
->>>>>>> 2e149b24
         "gunpowder>=1.4",
         "lsds",
         "xarray",
@@ -65,7 +58,6 @@
         "upath",
         "boto3==1.35.81",
         "matplotlib",
-        "cellmap-schemas",
         "funlib.persistence @ git+https://github.com/funkelab/funlib.persistence.git@ome-ngff",
         "xarray-multiscale",
         "bioimageio.core[pytorch] >= 0.7",
@@ -193,10 +185,7 @@
     "daisy.*",
     "lazy_property.*",
     "skimage.*",
-<<<<<<< HEAD
     "cellmap_schemas.*",
-=======
->>>>>>> 2e149b24
     "neuroglancer.*",
     "tqdm.*",
     "zarr.*",
