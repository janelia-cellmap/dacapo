--- conflicted
+++ resolved
@@ -38,11 +38,7 @@
         "lazy-property",
         "neuroglancer",
         "torch",
-<<<<<<< HEAD
-    "cellmap-schemas>=0.8",
-=======
         "cellmap-schemas>=0.8",
->>>>>>> 1179b4bb
         "attrs",
         "numpy-indexed>=0.3.7",
         "daisy",
@@ -60,17 +56,9 @@
         "scipy",
         "upath",
         "boto3==1.35.81",
-<<<<<<< HEAD
-        "matplotlib",
         "funlib.persistence @ git+https://github.com/funkelab/funlib.persistence.git@ome-ngff",
         "xarray-multiscale",
         "bioimageio.core[pytorch] >= 0.7",
-        "iohub @ git+https://github.com/czbiohub-sf/iohub.git",
-=======
-        "funlib.persistence @ git+https://github.com/funkelab/funlib.persistence.git@ome-ngff",
-        "xarray-multiscale",
-        "bioimageio.core[pytorch] >= 0.7",
->>>>>>> 1179b4bb
         ]
 
 # extras
