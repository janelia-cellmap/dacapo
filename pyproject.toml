--- conflicted
+++ resolved
@@ -47,11 +47,8 @@
         "mwatershed>=0.1",
         "funlib.persistence",
         "cellmap-models",
-<<<<<<< HEAD
         # "funlib.persistence @ git+https://github.com/janelia-cellmap/funlib.persistence",
-=======
         "funlib.evaluate @ git+https://github.com/pattonw/funlib.evaluate",
->>>>>>> 121f92d4
         "gunpowder>=1.3",
         # "lsds>=0.1.3",
         "lsds @ git+https://github.com/funkelab/lsd",
