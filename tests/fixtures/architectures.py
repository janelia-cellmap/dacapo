from dacapo.experiments.architectures import DummyArchitectureConfig, CellposUNetConfig

import pytest


@pytest.fixture()
def dummy_architecture():
    yield DummyArchitectureConfig(
        name="dummy_architecture", num_in_channels=1, num_out_channels=12
    )

<<<<<<< HEAD
@pytest.fixture
def cellpose_architecture():
    yield CellposUNetConfig(
        name="cellpose_architecture", input_shape=(216, 216, 216),
        nbase=[1, 12, 24, 48, 96], nout = 12, conv_3D = True
=======

@pytest.fixture
def cellpose_architecture():
    yield CellposUNetConfig(
        name="cellpose_architecture",
        input_shape=(216, 216, 216),
        nbase=[1, 12, 24, 48, 96],
        nout=12,
        conv_3D=True
>>>>>>> 68c6b1c6
        # nbase=[1, 32, 64, 128, 256], nout = 32, conv_3D = True
    )<|MERGE_RESOLUTION|>--- conflicted
+++ resolved
@@ -9,13 +9,6 @@
         name="dummy_architecture", num_in_channels=1, num_out_channels=12
     )
 
-<<<<<<< HEAD
-@pytest.fixture
-def cellpose_architecture():
-    yield CellposUNetConfig(
-        name="cellpose_architecture", input_shape=(216, 216, 216),
-        nbase=[1, 12, 24, 48, 96], nout = 12, conv_3D = True
-=======
 
 @pytest.fixture
 def cellpose_architecture():
@@ -25,6 +18,5 @@
         nbase=[1, 12, 24, 48, 96],
         nout=12,
         conv_3D=True
->>>>>>> 68c6b1c6
         # nbase=[1, 32, 64, 128, 256], nout = 32, conv_3D = True
     )