--- conflicted
+++ resolved
@@ -62,24 +62,6 @@
                 state, "pred_labels", data["pred_labels"], voxel_sizes["pred_labels"]
             )
 
-    return IFrame(src=viewer, width=width, height=height)
-
-
-def add_seg_layer(state, name, data, voxel_size):
-    state.layers[name] = neuroglancer.SegmentationLayer(
-        # segments=[str(i) for i in np.unique(data[data > 0])], # this line will cause all objects to be selected and thus all meshes to be generated...will be slow if lots of high res meshes
-        source=neuroglancer.LocalVolume(
-            data=data,
-            dimensions=neuroglancer.CoordinateSpace(
-                names=["z", "y", "x"],
-                units=["nm", "nm", "nm"],
-                scales=voxel_size,
-            ),
-        ),
-        segments=np.unique(data[data > 0]),
-    )
-
-<<<<<<< HEAD
     return IFrame(src=viewer, width=width, height=height)
 
 
@@ -231,7 +213,21 @@
                             self.most_recent_iteration,
                             validation_dataset.name,
                         )
-=======
+                        
+def add_seg_layer(state, name, data, voxel_size):
+    state.layers[name] = neuroglancer.SegmentationLayer(
+        # segments=[str(i) for i in np.unique(data[data > 0])], # this line will cause all objects to be selected and thus all meshes to be generated...will be slow if lots of high res meshes
+        source=neuroglancer.LocalVolume(
+            data=data,
+            dimensions=neuroglancer.CoordinateSpace(
+                names=["z", "y", "x"],
+                units=["nm", "nm", "nm"],
+                scales=voxel_size,
+            ),
+        ),
+        segments=np.unique(data[data > 0]),
+    )
+
 
 def add_scalar_layer(state, name, data, voxel_size):
     state.layers[name] = neuroglancer.ImageLayer(
@@ -243,5 +239,4 @@
                 scales=voxel_size,
             ),
         ),
-    )
->>>>>>> fa7907cc
+    )