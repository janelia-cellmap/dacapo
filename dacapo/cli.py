--- conflicted
+++ resolved
@@ -84,15 +84,9 @@
     validation_dataset: Optional[Dataset | str] = None,
     criterion: str = "voi",
     iteration: Optional[int] = None,
-<<<<<<< HEAD
-    parameters: Optional[PostProcessorParameters or str] = None,
-    roi: Optional[Roi or str] = None,
-    num_workers: int = 30,
-=======
     parameters: Optional[PostProcessorParameters | str] = None,
     roi: Optional[Roi | str] = None,
-    num_cpu_workers: int = 30,
->>>>>>> ba13d406
+    num_workers: int = 30,
     output_dtype: Optional[np.dtype | str] = "uint8",
     overwrite: bool = True,
     compute_context: Optional[ComputeContext | str] = LocalTorch(),
