import xarray as xr

from abc import ABC, abstractmethod
from typing import Tuple, Dict, Optional, List, TYPE_CHECKING
import math
import itertools

if TYPE_CHECKING:
    from dacapo.experiments.tasks.evaluators.evaluation_scores import EvaluationScores
    from dacapo.experiments.datasplits.datasets import Dataset
    from dacapo.experiments.datasplits.datasets.arrays import Array
    from dacapo.store.local_array_store import LocalArrayIdentifier
    from dacapo.experiments.tasks.post_processors import PostProcessorParameters
    from dacapo.experiments.validation_scores import ValidationScores

# Custom types for improved readability
OutputIdentifier = Tuple["Dataset", "PostProcessorParameters", str]
Iteration = int
Score = float
BestScore = Optional[Tuple[Iteration, Score]]


class Evaluator(ABC):
    """Base class of all evaluators.

    An evaluator takes a post-processor's output and compares it against
    ground-truth.
    """

    @abstractmethod
    def evaluate(
        self, output_array_identifier: "LocalArrayIdentifier", evaluation_array: "Array"
    ) -> "EvaluationScores":
<<<<<<< HEAD
        """
        Compares and evaluates the output array against the evaluation array.

        Parameters
        ----------
        output_array_identifier : Array
            The output data array to evaluate
        evaluation_array : Array
            The evaluation data array to compare with the output

        Returns
        -------
        EvaluationScores
            The detailed evaluation scores after the comparison. 
        """
=======
        """Compare an `output_array` against ground-truth `eval_array`"""
>>>>>>> f034bdff
        pass

    @property
    def best_scores(
        self,
    ) -> Dict[OutputIdentifier, BestScore]:
        if not hasattr(self, "_best_scores"):
            self._best_scores: Dict[OutputIdentifier, BestScore] = {}
        return self._best_scores

    def is_best(
        self,
        dataset: "Dataset",
        parameter: "PostProcessorParameters",
        criterion: str,
        score: "EvaluationScores",
    ) -> bool:
        """
        Check if the provided score is the best for this dataset/parameter/criterion combo
        """
        if not self.store_best(criterion) or math.isnan(getattr(score, criterion)):
            return False
        previous_best = self.best_scores[(dataset, parameter, criterion)]
        if previous_best is None:
            return True
        else:
            _, previous_best_score = previous_best
            if score.higher_is_better(criterion):
                return getattr(score, criterion) > previous_best_score
            else:
                return getattr(score, criterion) < previous_best_score

    def set_best(self, validation_scores: "ValidationScores") -> None:
        """
        Find the best iteration for each dataset/post_processing_parameter/criterion
        """
        scores = validation_scores.to_xarray()

        # type these variables for mypy
        best_indexes: Optional[xr.DataArray]
        best_scores: Optional[xr.DataArray]

        if len(validation_scores.scores) > 0:
            best_indexes, best_scores = validation_scores.get_best(
                scores, dim="iterations"
            )
        else:
            best_indexes, best_scores = None, None
        for dataset, parameters, criterion in itertools.product(
            scores.coords["datasets"].values,
            scores.coords["parameters"].values,
            scores.coords["criteria"].values,
        ):
            if not self.store_best(criterion):
                continue
            if best_scores is None or best_indexes is None:
                self.best_scores[(dataset, parameters, criterion)] = None
            else:
                winner_index, winner_score = (
                    best_indexes.sel(
                        datasets=dataset, parameters=parameters, criteria=criterion
                    ),
                    best_scores.sel(
                        datasets=dataset, parameters=parameters, criteria=criterion
                    ),
                )
                if math.isnan(winner_score.item()):
                    self.best_scores[
                        (
                            dataset,
                            parameters,
                            criterion,
                        )
                    ] = None
                else:
                    self.best_scores[
                        (
                            dataset,
                            parameters,
                            criterion,
                        )
                    ] = (winner_index.item(), winner_score.item())

    @property
    @abstractmethod
    def criteria(self) -> List[str]:
        """
        A list of all criteria for which a model might be "best". i.e. your
        criteria might be "precision", "recall", and "jaccard". It is unlikely
        that the best iteration/post processing parameters will be the same
        for all 3 of these criteria
        """
        pass

    def higher_is_better(self, criterion: str) -> bool:
        """
        Wether or not higher is better for this criterion.
        """
        return self.score.higher_is_better(criterion)

    def bounds(self, criterion: str) -> Tuple[float, float]:
        """
        The bounds for this criterion
        """
        return self.score.bounds(criterion)

    def store_best(self, criterion: str) -> bool:
        """
        The bounds for this criterion
        """
        return self.score.store_best(criterion)

    @property
    @abstractmethod
    def score(self) -> "EvaluationScores":
        pass<|MERGE_RESOLUTION|>--- conflicted
+++ resolved
@@ -31,7 +31,6 @@
     def evaluate(
         self, output_array_identifier: "LocalArrayIdentifier", evaluation_array: "Array"
     ) -> "EvaluationScores":
-<<<<<<< HEAD
         """
         Compares and evaluates the output array against the evaluation array.
 
@@ -47,9 +46,6 @@
         EvaluationScores
             The detailed evaluation scores after the comparison. 
         """
-=======
-        """Compare an `output_array` against ground-truth `eval_array`"""
->>>>>>> f034bdff
         pass
 
     @property
