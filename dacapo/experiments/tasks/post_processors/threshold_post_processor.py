--- conflicted
+++ resolved
@@ -126,13 +126,8 @@
         )
 
         def process_block(block):
-<<<<<<< HEAD
             data = to_ndarray(input_array,block.read_roi) > parameters.threshold
             data = data.astype(np.uint8)
-=======
-            print("Predicting block", block.read_roi)
-            data = to_ndarray(input_array, block.read_roi) > parameters.threshold
->>>>>>> 59a9b67e
             if int(data.max()) == 0:
                 print("No data in block", block.read_roi)
                 return
