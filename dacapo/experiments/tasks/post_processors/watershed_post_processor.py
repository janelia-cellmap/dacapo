from pathlib import Path
from dacapo.blockwise.scheduler import segment_blockwise
from dacapo.compute_context import ComputeContext, LocalTorch
from dacapo.experiments.datasplits.datasets.arrays import ZarrArray
from dacapo.store.array_store import LocalArrayIdentifier

from .watershed_post_processor_parameters import WatershedPostProcessorParameters
from .post_processor import PostProcessor
from dacapo.compute_context import ComputeContext, LocalTorch

from funlib.geometry import Coordinate, Roi


import numpy as np

from typing import List


class WatershedPostProcessor(PostProcessor):
    def __init__(self, offsets: List[Coordinate]):
        self.offsets = offsets

    def enumerate_parameters(self):
        """Enumerate all possible parameters of this post-processor. Should
        return instances of ``PostProcessorParameters``."""

        for i, bias in enumerate([0.1, 0.25, 0.5, 0.75, 0.9]):
            yield WatershedPostProcessorParameters(id=i, bias=bias)

    def set_prediction(self, prediction_array_identifier):
        self.prediction_array = ZarrArray.open_from_array_identifier(
            prediction_array_identifier
        )

    def process(
        self,
        parameters: WatershedPostProcessorParameters,  # type: ignore[override]
        output_array_identifier: "LocalArrayIdentifier",
        compute_context: ComputeContext | str = LocalTorch(),
        num_workers: int = 16,
<<<<<<< HEAD
        block_size: Coordinate = Coordinate((64, 64, 64)),
=======
        chunk_size: Coordinate = Coordinate((64, 64, 64)),
>>>>>>> ba13d406
    ):
        output_array = ZarrArray.create_from_array_identifier(
            output_array_identifier,
            [axis for axis in self.prediction_array.axes if axis != "c"],
            self.prediction_array.roi,
            None,
            self.prediction_array.voxel_size,
            np.uint64,
        )
<<<<<<< HEAD

        read_roi = Roi((0, 0, 0), self.prediction_array.voxel_size * block_size)
        # run blockwise prediction
        pars = {
            "offsets": self.offsets,
            "bias": parameters.bias,
            "context": parameters.context,
        }
        segment_blockwise(
            segment_function_file=str(
                Path(Path(__file__).parent, "blockwise", "watershed_function.py")
            ),
            compute_context=compute_context,
            context=parameters.context,
            total_roi=self.prediction_array.roi,
            read_roi=read_roi.grow(parameters.context, parameters.context),
            write_roi=read_roi,
            num_workers=num_workers,
            max_retries=2,  # TODO: make this an option
            timeout=None,  # TODO: make this an option
            ######
            input_array_identifier=LocalArrayIdentifier(
                self.prediction_array.file_name, self.prediction_array.dataset
            ),
            output_array_identifier=output_array_identifier,
            parameters=pars,
        )
=======
        # if a previous segmentation is provided, it must have a "grid graph"
        # in its metadata.
        pred_data = self.prediction_array[self.prediction_array.roi]
        affs = pred_data[: len(self.offsets)].astype(np.float64)
        segmentation = mws.agglom(
            affs - parameters.bias,
            self.offsets,  # type: ignore
        )
        # filter fragments
        average_affs = np.mean(affs, axis=0)

        _filtered_fragments = []

        fragment_ids = np.unique(segmentation)

        for fragment, mean in zip(
            fragment_ids, measurements.mean(average_affs, segmentation, fragment_ids)
        ):
            if mean < parameters.bias:
                _filtered_fragments.append(fragment)

        filtered_fragments = np.array(_filtered_fragments, dtype=segmentation.dtype)
        replace = np.zeros_like(filtered_fragments)

        # DGA: had to add in flatten and reshape since remap (in particular indices) didn't seem to work with ndarrays for the input
        if filtered_fragments.size > 0:
            segmentation = npi.remap(
                segmentation.flatten(), filtered_fragments, replace
            ).reshape(segmentation.shape)

        output_array[self.prediction_array.roi] = segmentation
>>>>>>> ba13d406

        return output_array<|MERGE_RESOLUTION|>--- conflicted
+++ resolved
@@ -38,11 +38,7 @@
         output_array_identifier: "LocalArrayIdentifier",
         compute_context: ComputeContext | str = LocalTorch(),
         num_workers: int = 16,
-<<<<<<< HEAD
         block_size: Coordinate = Coordinate((64, 64, 64)),
-=======
-        chunk_size: Coordinate = Coordinate((64, 64, 64)),
->>>>>>> ba13d406
     ):
         output_array = ZarrArray.create_from_array_identifier(
             output_array_identifier,
@@ -52,7 +48,6 @@
             self.prediction_array.voxel_size,
             np.uint64,
         )
-<<<<<<< HEAD
 
         read_roi = Roi((0, 0, 0), self.prediction_array.voxel_size * block_size)
         # run blockwise prediction
@@ -80,38 +75,5 @@
             output_array_identifier=output_array_identifier,
             parameters=pars,
         )
-=======
-        # if a previous segmentation is provided, it must have a "grid graph"
-        # in its metadata.
-        pred_data = self.prediction_array[self.prediction_array.roi]
-        affs = pred_data[: len(self.offsets)].astype(np.float64)
-        segmentation = mws.agglom(
-            affs - parameters.bias,
-            self.offsets,  # type: ignore
-        )
-        # filter fragments
-        average_affs = np.mean(affs, axis=0)
-
-        _filtered_fragments = []
-
-        fragment_ids = np.unique(segmentation)
-
-        for fragment, mean in zip(
-            fragment_ids, measurements.mean(average_affs, segmentation, fragment_ids)
-        ):
-            if mean < parameters.bias:
-                _filtered_fragments.append(fragment)
-
-        filtered_fragments = np.array(_filtered_fragments, dtype=segmentation.dtype)
-        replace = np.zeros_like(filtered_fragments)
-
-        # DGA: had to add in flatten and reshape since remap (in particular indices) didn't seem to work with ndarrays for the input
-        if filtered_fragments.size > 0:
-            segmentation = npi.remap(
-                segmentation.flatten(), filtered_fragments, replace
-            ).reshape(segmentation.shape)
-
-        output_array[self.prediction_array.roi] = segmentation
->>>>>>> ba13d406
 
         return output_array