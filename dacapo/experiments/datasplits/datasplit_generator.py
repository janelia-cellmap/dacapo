--- conflicted
+++ resolved
@@ -524,11 +524,8 @@
         raw_max=255,
         classes_separator_character="&",
         use_negative_class=False,
-<<<<<<< HEAD
         max_validation_volume_size=None,
-=======
         binarize_gt=False,
->>>>>>> 8d0dbf67
     ):
         """
         Initializes the DataSplitGenerator class with the specified:
@@ -624,11 +621,8 @@
         self.raw_max = raw_max
         self.classes_separator_character = classes_separator_character
         self.use_negative_class = use_negative_class
-<<<<<<< HEAD
         self.max_validation_volume_size = max_validation_volume_size
-=======
         self.binarize_gt = binarize_gt
->>>>>>> 8d0dbf67
         if use_negative_class:
             if targets is None:
                 raise ValueError(
