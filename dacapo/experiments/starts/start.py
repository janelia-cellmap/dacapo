from abc import ABC
import logging

logger = logging.getLogger(__file__)


class Start(ABC):
    """
    This class interfaces with the dacapo store to retrieve and load the
    weights of the starter model used for finetuning.

    Attributes
    ----------
    run : str
        The specified run to retrieve weights for the model.
    criterion : str
        The policy that was used to decide when to store the weights.
    """

    def __init__(self, start_config):
        """
        Initializes the Start class with specified config to run the
        initialization of weights for a model associated with a specific
        criterion.

        Parameters
        ----------
        start_config : obj
            An object containing configuration details for the model
            initialization.
        """
        self.run = start_config.run
        self.criterion = start_config.criterion

<<<<<<< HEAD
    def _set_weights(self, model, weights):
=======
    def initialize_weights(self, model):
        """
        Retrieves the weights from the dacapo store and load them into
        the model.

        Parameters
        ----------
        model : obj
            The model to which the weights are to be loaded.

        Raises
        ------
        RuntimeError
            If weights of a non-existing or mismatched layer are being
            loaded, a RuntimeError exception is thrown which is logged
            and handled by loading only the common layers from weights.
        """
        from dacapo.store.create_store import create_weights_store

        weights_store = create_weights_store()
        weights = weights_store._retrieve_weights(self.run, self.criterion)
>>>>>>> eaba59c5
        print(f"loading weights from run {self.run}, criterion: {self.criterion}")
        # load the model weights (taken from torch load_state_dict source)
        try:
            model.load_state_dict(weights.model)
        except RuntimeError as e:
            logger.warning(e)
            # if the model is not the same, we can try to load the weights
            # of the common layers
            model_dict = model.state_dict()
            pretrained_dict = {
                k: v
                for k, v in weights.model.items()
                if k in model_dict and v.size() == model_dict[k].size()
            }
            model_dict.update(
                pretrained_dict
            )  # update only the existing and matching layers
            model.load_state_dict(model_dict)
            logger.warning(f"loaded only common layers from weights")

    def initialize_weights(self, model):
        from dacapo.store.create_store import create_weights_store

        weights_store = create_weights_store()
        weights = weights_store._retrieve_weights(self.run, self.criterion)
        self._set_weights(model, weights)<|MERGE_RESOLUTION|>--- conflicted
+++ resolved
@@ -32,31 +32,7 @@
         self.run = start_config.run
         self.criterion = start_config.criterion
 
-<<<<<<< HEAD
     def _set_weights(self, model, weights):
-=======
-    def initialize_weights(self, model):
-        """
-        Retrieves the weights from the dacapo store and load them into
-        the model.
-
-        Parameters
-        ----------
-        model : obj
-            The model to which the weights are to be loaded.
-
-        Raises
-        ------
-        RuntimeError
-            If weights of a non-existing or mismatched layer are being
-            loaded, a RuntimeError exception is thrown which is logged
-            and handled by loading only the common layers from weights.
-        """
-        from dacapo.store.create_store import create_weights_store
-
-        weights_store = create_weights_store()
-        weights = weights_store._retrieve_weights(self.run, self.criterion)
->>>>>>> eaba59c5
         print(f"loading weights from run {self.run}, criterion: {self.criterion}")
         # load the model weights (taken from torch load_state_dict source)
         try:
