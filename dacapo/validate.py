--- conflicted
+++ resolved
@@ -148,14 +148,6 @@
             prediction_array_identifier = array_store.validation_prediction_array(
                 run.name, iteration, validation_dataset
             )
-<<<<<<< HEAD
-            predict(
-                run.model,
-                validation_dataset.raw,
-                prediction_array_identifier,
-                compute_context=compute_context,
-                output_roi=validation_dataset.gt.roi,
-=======
             input_gt[output_roi] = validation_dataset.gt[output_roi]
         else:
             logger.info("validation inputs already copied!")
@@ -180,7 +172,6 @@
         for parameters in post_processor.enumerate_parameters():
             output_array_identifier = array_store.validation_output_array(
                 run.name, iteration, parameters, validation_dataset
->>>>>>> 34e8253b
             )
 
             post_processor.set_prediction(prediction_array_identifier)
