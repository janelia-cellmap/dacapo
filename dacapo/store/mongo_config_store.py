from .config_store import ConfigStore, DuplicateNameError
from .converter import converter
from dacapo.experiments import RunConfig
from dacapo.experiments.architectures import ArchitectureConfig
from dacapo.experiments.datasplits import DataSplitConfig
from dacapo.experiments.datasplits.datasets import DatasetConfig
from dacapo.experiments.datasplits.datasets.arrays import ArrayConfig
from dacapo.experiments.tasks import TaskConfig
from dacapo.experiments.trainers import TrainerConfig
from pymongo import MongoClient, ASCENDING
from pymongo.errors import DuplicateKeyError

import logging
import bson

logger = logging.getLogger(__name__)


class MongoConfigStore(ConfigStore):
    """A MongoDB store for configurations. Used to store and retrieve
    configurations for runs, tasks, architectures, trainers, and datasets.
    """

    def __init__(self, db_host, db_name):
        logger.info(
            "Creating MongoConfigStore:\n\thost    : %s\n\tdatabase: %s",
            db_host,
            db_name,
        )

        self.db_host = db_host
        self.db_name = db_name

        self.client = MongoClient(self.db_host)
        self.database = self.client[self.db_name]
        self.__open_collections()
        self.__init_db()

    def delete_config(self, database, config_name: str) -> None:
        database.delete_one({"name": config_name})

<<<<<<< HEAD
    def store_run_config(self, run_config, ignore=None):
        run_doc = converter.unstructure(run_config)
        self.__save_insert(self.runs, run_doc, ignore)

=======
>>>>>>> 659145c2
    def retrieve_run_config(self, run_name):
        run_doc = self.runs.find_one({"name": run_name}, projection={"_id": False})
        try:
            return converter.structure(run_doc, RunConfig)
        except TypeError as e:
            raise TypeError(f"Could not structure run: {run_name} as RunConfig!") from e

    def delete_run_config(self, run_name):
        self.runs.delete_one({"name": run_name})

    def retrieve_run_config_names(
        self,
        task_names=None,
        datasplit_names=None,
        architecture_names=None,
        trainer_names=None,
    ):
        filters = {}
        if task_names is not None:
            filters["task_config.name"] = {"$in": task_names}
        if datasplit_names is not None:
            filters["datasplit_config.name"] = {"$in": datasplit_names}
        if architecture_names is not None:
            filters["architecture_config.name"] = {"$in": architecture_names}
        if trainer_names is not None:
            filters["trainer_config.name"] = {"$in": trainer_names}
        runs = self.runs.find(filters, projection={"_id": False, "name": True})
        return list([run["name"] for run in runs])

<<<<<<< HEAD
    def store_task_config(self, task_config, ignore=None):
        task_doc = converter.unstructure(task_config)
        self.__save_insert(self.tasks, task_doc, ignore)

=======
>>>>>>> 659145c2
    def retrieve_task_config(self, task_name):
        task_doc = self.tasks.find_one({"name": task_name}, projection={"_id": False})
        return converter.structure(task_doc, TaskConfig)

    def retrieve_task_config_names(self):
        tasks = self.tasks.find({}, projection={"_id": False, "name": True})
        return list([task["name"] for task in tasks])

<<<<<<< HEAD
    def store_architecture_config(self, architecture_config, ignore=None):
        architecture_doc = converter.unstructure(architecture_config)
        self.__save_insert(self.architectures, architecture_doc, ignore)

=======
>>>>>>> 659145c2
    def retrieve_architecture_config(self, architecture_name):
        architecture_doc = self.architectures.find_one(
            {"name": architecture_name}, projection={"_id": False}
        )
        return converter.structure(architecture_doc, ArchitectureConfig)

    def retrieve_architecture_config_names(self):
        architectures = self.architectures.find(
            {}, projection={"_id": False, "name": True}
        )
        return list([architecture["name"] for architecture in architectures])

<<<<<<< HEAD
    def store_trainer_config(self, trainer_config, ignore=None):
        trainer_doc = converter.unstructure(trainer_config)
        self.__save_insert(self.trainers, trainer_doc, ignore)

=======
>>>>>>> 659145c2
    def retrieve_trainer_config(self, trainer_name):
        trainer_doc = self.trainers.find_one(
            {"name": trainer_name}, projection={"_id": False}
        )
        return converter.structure(trainer_doc, TrainerConfig)

    def retrieve_trainer_config_names(self):
        trainers = self.trainers.find({}, projection={"_id": False, "name": True})
        return list([trainer["name"] for trainer in trainers])

<<<<<<< HEAD
    def store_datasplit_config(self, datasplit_config, ignore=None):
        datasplit_doc = converter.unstructure(datasplit_config)
        self.__save_insert(self.datasplits, datasplit_doc, ignore)

=======
>>>>>>> 659145c2
    def retrieve_datasplit_config(self, datasplit_name):
        datasplit_doc = self.datasplits.find_one(
            {"name": datasplit_name}, projection={"_id": False}
        )
        return converter.structure(datasplit_doc, DataSplitConfig)

    def retrieve_datasplit_config_names(self):
        datasplits = self.datasplits.find({}, projection={"_id": False, "name": True})
        return list([datasplit["name"] for datasplit in datasplits])

<<<<<<< HEAD
    def store_dataset_config(self, dataset_config, ignore=None):
        dataset_doc = converter.unstructure(dataset_config)
        self.__save_insert(self.datasets, dataset_doc, ignore)

=======
>>>>>>> 659145c2
    def retrieve_dataset_config(self, dataset_name):
        dataset_doc = self.datasets.find_one(
            {"name": dataset_name}, projection={"_id": False}
        )
        return converter.structure(dataset_doc, DatasetConfig)

    def retrieve_dataset_config_names(self):
        datasets = self.datasets.find({}, projection={"_id": False, "name": True})
        return list([dataset["name"] for dataset in datasets])

<<<<<<< HEAD
    def store_array_config(self, array_config, ignore=None):
        array_doc = converter.unstructure(array_config)
        self.__save_insert(self.arrays, array_doc, ignore)

=======
>>>>>>> 659145c2
    def retrieve_array_config(self, array_name):
        array_doc = self.arrays.find_one(
            {"name": array_name}, projection={"_id": False}
        )
        return converter.structure(array_doc, ArrayConfig)

    def retrieve_array_config_names(self):
        arrays = self.arrays.find({}, projection={"_id": False, "name": True})
        return list([array["name"] for array in arrays])

    def __save_insert(self, collection, data, ignore=None):
        name = data["name"]

        try:
            collection.insert_one(dict(data))

        except DuplicateKeyError:
            existing = collection.find({"name": name}, projection={"_id": False})[0]

            if not self.__same_doc(existing, data, ignore):
                raise DuplicateNameError(
                    f"Data for {name} does not match already stored "
                    f"entry. Found\n\n{existing}\n\nin DB, but was "
                    f"given\n\n{data}"
                )

    def __same_doc(self, a, b, ignore=None):
        if ignore:
            a = dict(a)
            b = dict(b)
            for key in ignore:
                if key in a:
                    del a[key]
                if key in b:
                    del b[key]

        bson_a = bson.encode(a)
        bson_b = bson.encode(b)

        return bson_a == bson_b

    def __init_db(self):
        self.users.create_index([("username", ASCENDING)], name="username", unique=True)

        self.runs.create_index(
            [("name", ASCENDING), ("repetition", ASCENDING)],
            name="name_rep",
            unique=True,
        )

        self.tasks.create_index([("name", ASCENDING)], name="name", unique=True)

        self.datasplits.create_index([("name", ASCENDING)], name="name", unique=True)

        self.datasets.create_index([("name", ASCENDING)], name="name", unique=True)

        self.arrays.create_index([("name", ASCENDING)], name="name", unique=True)

        self.architectures.create_index([("name", ASCENDING)], name="name", unique=True)

        self.trainers.create_index([("name", ASCENDING)], name="name", unique=True)

    def __open_collections(self):
        self.users = self.database["users"]
        self.runs = self.database["runs"]
        self.tasks = self.database["tasks"]
        self.datasplits = self.database["datasplits"]
        self.datasets = self.database["datasets"]
        self.arrays = self.database["arrays"]
        self.architectures = self.database["architectures"]
        self.trainers = self.database["trainers"]<|MERGE_RESOLUTION|>--- conflicted
+++ resolved
@@ -39,13 +39,6 @@
     def delete_config(self, database, config_name: str) -> None:
         database.delete_one({"name": config_name})
 
-<<<<<<< HEAD
-    def store_run_config(self, run_config, ignore=None):
-        run_doc = converter.unstructure(run_config)
-        self.__save_insert(self.runs, run_doc, ignore)
-
-=======
->>>>>>> 659145c2
     def retrieve_run_config(self, run_name):
         run_doc = self.runs.find_one({"name": run_name}, projection={"_id": False})
         try:
@@ -75,13 +68,6 @@
         runs = self.runs.find(filters, projection={"_id": False, "name": True})
         return list([run["name"] for run in runs])
 
-<<<<<<< HEAD
-    def store_task_config(self, task_config, ignore=None):
-        task_doc = converter.unstructure(task_config)
-        self.__save_insert(self.tasks, task_doc, ignore)
-
-=======
->>>>>>> 659145c2
     def retrieve_task_config(self, task_name):
         task_doc = self.tasks.find_one({"name": task_name}, projection={"_id": False})
         return converter.structure(task_doc, TaskConfig)
@@ -90,13 +76,6 @@
         tasks = self.tasks.find({}, projection={"_id": False, "name": True})
         return list([task["name"] for task in tasks])
 
-<<<<<<< HEAD
-    def store_architecture_config(self, architecture_config, ignore=None):
-        architecture_doc = converter.unstructure(architecture_config)
-        self.__save_insert(self.architectures, architecture_doc, ignore)
-
-=======
->>>>>>> 659145c2
     def retrieve_architecture_config(self, architecture_name):
         architecture_doc = self.architectures.find_one(
             {"name": architecture_name}, projection={"_id": False}
@@ -109,13 +88,6 @@
         )
         return list([architecture["name"] for architecture in architectures])
 
-<<<<<<< HEAD
-    def store_trainer_config(self, trainer_config, ignore=None):
-        trainer_doc = converter.unstructure(trainer_config)
-        self.__save_insert(self.trainers, trainer_doc, ignore)
-
-=======
->>>>>>> 659145c2
     def retrieve_trainer_config(self, trainer_name):
         trainer_doc = self.trainers.find_one(
             {"name": trainer_name}, projection={"_id": False}
@@ -126,13 +98,6 @@
         trainers = self.trainers.find({}, projection={"_id": False, "name": True})
         return list([trainer["name"] for trainer in trainers])
 
-<<<<<<< HEAD
-    def store_datasplit_config(self, datasplit_config, ignore=None):
-        datasplit_doc = converter.unstructure(datasplit_config)
-        self.__save_insert(self.datasplits, datasplit_doc, ignore)
-
-=======
->>>>>>> 659145c2
     def retrieve_datasplit_config(self, datasplit_name):
         datasplit_doc = self.datasplits.find_one(
             {"name": datasplit_name}, projection={"_id": False}
@@ -143,13 +108,6 @@
         datasplits = self.datasplits.find({}, projection={"_id": False, "name": True})
         return list([datasplit["name"] for datasplit in datasplits])
 
-<<<<<<< HEAD
-    def store_dataset_config(self, dataset_config, ignore=None):
-        dataset_doc = converter.unstructure(dataset_config)
-        self.__save_insert(self.datasets, dataset_doc, ignore)
-
-=======
->>>>>>> 659145c2
     def retrieve_dataset_config(self, dataset_name):
         dataset_doc = self.datasets.find_one(
             {"name": dataset_name}, projection={"_id": False}
@@ -160,13 +118,6 @@
         datasets = self.datasets.find({}, projection={"_id": False, "name": True})
         return list([dataset["name"] for dataset in datasets])
 
-<<<<<<< HEAD
-    def store_array_config(self, array_config, ignore=None):
-        array_doc = converter.unstructure(array_config)
-        self.__save_insert(self.arrays, array_doc, ignore)
-
-=======
->>>>>>> 659145c2
     def retrieve_array_config(self, array_name):
         array_doc = self.arrays.find_one(
             {"name": array_name}, projection={"_id": False}
