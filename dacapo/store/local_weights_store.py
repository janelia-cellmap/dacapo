from dacapo.experiments.datasplits.datasets.dataset import Dataset
from .weights_store import WeightsStore, Weights
from dacapo.experiments.run import Run, RunConfig

import torch

import json
from upath import UPath as Path
import logging
from typing import Optional, Union


logger = logging.getLogger(__name__)


class LocalWeightsStore(WeightsStore):
    """
    A local store for network weights.

    All weights are stored in a directory structure like this:

        ```
        basedir
        ├── run1
        │   ├── checkpoints
        │   │   ├── iterations
        │   │   │   ├── 0
        │   │   │   ├── 1
        │   │   │   ├── ...
        │   ├── dataset1
        │   │   ├── criterion1.json
        │   ├── dataset2
        │   │   ├── criterion2.json
        ├── run2
        │   ├── ...
        ```

    Attributes:
        basedir: The base directory where the weights are stored.
    Methods:
        latest_iteration: Return the latest iteration for which weights are available for the given run.
        store_weights: Store the network weights of the given run.
        retrieve_weights: Retrieve the network weights of the given run.
        remove: Remove the network weights of the given run.
        store_best: Store the best weights in a easy to find location.
        retrieve_best: Retrieve the best weights of the given run.
    Note:
        The weights are stored in the format of a Weights object, which is a simple container for the model and optimizer state dicts.

    """

    def __init__(self, basedir):
        """
        Create a new local weights store.

        Args:
            basedir: The base directory where the weights are stored.
        Raises:
            FileNotFoundError: If the directory does not exist.
        Examples:
            >>> store = LocalWeightsStore("weights")
        Note:
            The directory is created if it does not exist.

        """
        logger.info(f"Creating local weights store in directory {basedir}")

        self.basedir = basedir

    def save_trace(self, run: RunConfig):
        trace_file = Path(f"{self.__get_weights_dir(run)}/trace.pt")
        if not trace_file.parent.exists():
            trace_file.parent.mkdir(parents=True, exist_ok=True)
        if not trace_file.exists():
            in_shape = (
                1,
                run.architecture.num_in_channels,
                *run.architecture.input_shape,
            )
            in_data = torch.randn(in_shape)
            try:
                torch.jit.save(
                    torch.jit.trace(run.model.cpu(), in_data),
                    trace_file,
                )
            except SystemError as e:
<<<<<<< HEAD
                print(f"Error saving trace: {e}, this model will not be traced")
=======
                logger.info(f"Error saving trace: {e}, this model will not be traced")
>>>>>>> 1179b4bb
                trace_file.touch()

    def latest_iteration(self, run: str) -> Optional[int]:
        """
        Return the latest iteration for which weights are available for the
        given run.

        Args:
            run: The name of the run.
        Returns:
            The latest iteration for which weights are available, or None if no
            weights are available.
        Raises:
            FileNotFoundError: If the run directory does not exist.
        Examples:
            >>> store.latest_iteration("run1")
        Note:
            The iteration is determined by the number of the subdirectories in the "iterations" directory.
        """

        weights_dir = self.__get_weights_dir(run) / "iterations"

        iterations = sorted([int(path.parts[-1]) for path in weights_dir.glob("*")])

        if not iterations:
            return None

        return iterations[-1]

    def store_weights(self, run: Run, iteration: int):
        """
        Store the network weights of the given run.

        Args:
            run: The run object.
            iteration: The iteration number.
        Raises:
            FileNotFoundError: If the run directory does not exist.
        Examples:
            >>> store.store_weights(run, 0)
        Note:
            The weights are stored in the format of a Weights object, which is a simple container for the model and optimizer state dicts.
        """
        self.save_trace(run)

        logger.warning(f"Storing weights for run {run}, iteration {iteration}")

        weights_dir = self.__get_weights_dir(run) / "iterations"
        weights_name = weights_dir / str(iteration)

        if not weights_dir.exists():
            weights_dir.mkdir(parents=True, exist_ok=True)

        weights = Weights(run.model.state_dict(), run.optimizer.state_dict())

        torch.save(weights, weights_name)

    def retrieve_weights(self, run: str, iteration: int) -> Weights:
        """
        Retrieve the network weights of the given run.

        Args:
            run: The name of the run.
            iteration: The iteration number.
        Returns:
            The network weights.
        Raises:
            FileNotFoundError: If the weights file does not exist.
        Examples:
            >>> store.retrieve_weights("run1", 0)
        Note:
            The weights are stored in the format of a Weights object, which is a simple container for the model and optimizer state dicts.
        """

        logger.info(f"Retrieving weights for run {run}, iteration {iteration}")

        weights_name = self.__get_weights_dir(run) / "iterations" / str(iteration)

        weights: Weights = torch.load(
            weights_name, map_location="cpu", weights_only=False
        )
        if not isinstance(weights, Weights):
            # backwards compatibility
            weights = Weights(weights["model"], weights["optimizer"])

        return weights

    def _retrieve_weights(self, run: str, key: str) -> Weights:
        """
        Retrieves the weights for a given run and key.

        Args:
            run (str): The name of the run.
            key (str): The key of the weights.
        Returns:
            Weights: The retrieved weights.
        Raises:
            FileNotFoundError: If the weights file does not exist.
        Examples:
            >>> store._retrieve_weights("run1", "key1")
        Note:
            The weights are stored in the format of a Weights object, which is a simple container for the model and optimizer state dicts.
        """
        weights_name = self.__get_weights_dir(run) / key
        if not weights_name.exists():
            weights_name = self.__get_weights_dir(run) / "iterations" / key

        weights: Weights = torch.load(weights_name, map_location="cpu")
        if not isinstance(weights, Weights):
            # backwards compatibility
            weights = Weights(weights["model"], weights["optimizer"])

        return weights

    def remove(self, run: str, iteration: int):
        """
        Remove the weights for a specific run and iteration.

        Args:
            run (str): The name of the run.
            iteration (int): The iteration number.
        Raises:
            FileNotFoundError: If the weights file does not exist.
        Examples:
            >>> store.remove("run1", 0)
        Note:
            The weights are stored in the format of a Weights object, which is a simple container for the model and optimizer state dicts.
        """
        weights = self.__get_weights_dir(run) / "iterations" / str(iteration)
        weights.unlink()

    def store_best(self, run: str, iteration: int, dataset: str, criterion: str):
        """
        Store the best weights in a easy to find location.
        Symlinks weights from appropriate iteration
        # TODO: simply store a yaml of dataset/criterion -> iteration/parameter id

        Args:
            run (str): The name of the run.
            iteration (int): The iteration number.
            dataset (str): The name of the dataset.
            criterion (str): The criterion for selecting the best weights.
        Raises:
            FileNotFoundError: If the weights file does not exist.
        Examples:
            >>> store.store_best("run1", 0, "dataset1", "criterion1")
        Note:
            The best weights are stored in a json file that contains the iteration number.
        """

        # must exist since we must read run/iteration weights
        weights_dir = self.__get_weights_dir(run)
        iteration_weights = weights_dir / "iterations" / f"{iteration}"
        best_weights = weights_dir / dataset / criterion
        best_weights_json = weights_dir / dataset / f"{criterion}.json"

        if not best_weights.parent.exists():
            best_weights.parent.mkdir(parents=True)

        if best_weights.exists():
            best_weights.unlink()
        try:
            best_weights.symlink_to(iteration_weights)
        except FileExistsError:
            best_weights.unlink()
            best_weights.symlink_to(iteration_weights)

        with best_weights_json.open("w") as f:
            f.write(json.dumps({"iteration": iteration}))

    def retrieve_best(self, run: str, dataset: str | Dataset, criterion: str) -> int:
        """
        Retrieve the best weights for a given run, dataset, and criterion.

        Args:
            run (str): The name of the run.
            dataset (str | Dataset): The name of the dataset or a Dataset object.
            criterion (str): The criterion for selecting the best weights.
        Returns:
            int: The iteration number of the best weights.
        Raises:
            FileNotFoundError: If the weights file does not exist.
        Examples:
            >>> store.retrieve_best("run1", "dataset1", "criterion1")
        Note:
            The best weights are stored in a json file that contains the iteration number.
        """
        logger.info(f"Retrieving weights for run {run}, criterion {criterion}")

        with (self.__get_weights_dir(run) / criterion / f"{dataset}.json").open(
            "r"
        ) as fd:
            weights_info = json.load(fd)

        return weights_info["iteration"]

    def _load_best(self, run: Run, criterion: str):
        """
        Load the best weights for a given run and criterion.

        Args:
            run (Run): The run for which to load the weights.
            criterion (str): The criterion for which to load the weights.
        Examples:
            >>> store._load_best(run, "criterion1")
        Note:
            This method is used internally by the store to load the best weights for a given run and criterion.
        """
        logger.info(f"Retrieving weights for run {run}, criterion {criterion}")

        weights_name = self.__get_weights_dir(run) / f"{criterion}"

        weights: Weights = torch.load(weights_name, map_location="cpu")
        if not isinstance(weights, Weights):
            # backwards compatibility
            weights = Weights(weights["model"], weights["optimizer"])
        run.model.load_state_dict(weights.model)

    def __get_weights_dir(self, run: Union[str, Run]):
        """
        Get the directory path for storing weights checkpoints.

        Args:
            run: The name of the run or the run object.
        Returns:
            Path: The directory path for storing weights checkpoints.
        Raises:
            FileNotFoundError: If the run directory does not exist.
        Examples:
            >>> store.__get_weights_dir("run1")
        Note:
            The directory is created if it does not exist.
        """
        run = run if isinstance(run, str) else run.name

        return Path(self.basedir, run, "checkpoints")<|MERGE_RESOLUTION|>--- conflicted
+++ resolved
@@ -84,11 +84,7 @@
                     trace_file,
                 )
             except SystemError as e:
-<<<<<<< HEAD
-                print(f"Error saving trace: {e}, this model will not be traced")
-=======
                 logger.info(f"Error saving trace: {e}, this model will not be traced")
->>>>>>> 1179b4bb
                 trace_file.touch()
 
     def latest_iteration(self, run: str) -> Optional[int]:
