from copy import deepcopy
from dacapo.store.create_store import create_array_store
from .experiments import Run
from .compute_context import LocalTorch, ComputeContext
from .store import create_config_store, create_stats_store, create_weights_store
from .validate import validate_run

import torch
from tqdm import tqdm

import logging

logger = logging.getLogger(__name__)
logger.setLevel("INFO")


def train(run_name: str, compute_context: ComputeContext = LocalTorch()):
    """Train a run"""

    if compute_context.train(run_name):
        logger.error("Run %s is already being trained", run_name)
        # if compute context runs train in some other process
        # we are done here.
        return

    logger.info("Training run %s", run_name)

    # create run

    config_store = create_config_store()
    run_config = config_store.retrieve_run_config(run_name)
    run = Run(run_config)

    return train_run(run)


def train_run(
    run: Run,
    compute_context: ComputeContext = LocalTorch(),
):
    logger.info("Starting/resuming training for run %s...", run)

    # create run

    stats_store = create_stats_store()
    run.training_stats = stats_store.retrieve_training_stats(run.name)
    run.validation_scores.scores = stats_store.retrieve_validation_iteration_scores(
        run.name
    )

    trained_until = run.training_stats.trained_until()
    validated_until = run.validation_scores.validated_until()
    if validated_until > trained_until:
        logger.info(
            f"Trained until {trained_until}, but validated until {validated_until}! "
            "Deleting extra validation stats"
        )
        run.validation_scores.delete_after(trained_until)

    logger.info("Current state: trained until %d/%d", trained_until, run.train_until)

    # read weights of the latest iteration

    weights_store = create_weights_store()
    latest_weights_iteration = weights_store.latest_iteration(run)

    if trained_until > 0:
        if latest_weights_iteration is None:
            logger.warning(
                "Run %s was previously trained until %d, but no weights are "
                "stored. Will restart training from scratch.",
                run.name,
                trained_until,
            )

            trained_until = 0
            run.training_stats.delete_after(0)
            run.validation_scores.delete_after(0)

        elif latest_weights_iteration < trained_until:
            logger.warning(
                "Run %s was previously trained until %d, but the latest "
                "weights are stored for iteration %d. Will resume training "
                "from %d.",
                run.name,
                trained_until,
                latest_weights_iteration,
                latest_weights_iteration,
            )

            trained_until = latest_weights_iteration
            run.training_stats.delete_after(trained_until)
            run.validation_scores.delete_after(trained_until)
            weights_store.retrieve_weights(run, iteration=trained_until)

        elif latest_weights_iteration == trained_until:
            logger.info("Resuming training from iteration %d", trained_until)

            weights_store.retrieve_weights(run, iteration=trained_until)

        elif latest_weights_iteration > trained_until:
            weights_store.retrieve_weights(run, iteration=latest_weights_iteration)
            logger.error(
                f"Found weights for iteration {latest_weights_iteration}, but "
                f"run {run.name} was only trained until {trained_until}. "
<<<<<<< HEAD
=======
                "Filling stats with last observed values."
>>>>>>> 673484cd
            )
            last_iteration_stats = run.training_stats.iteration_stats[-1]
            for i in range(
                last_iteration_stats.iteration, latest_weights_iteration - 1
            ):
                new_iteration_stats = deepcopy(last_iteration_stats)
                new_iteration_stats.iteration = i + 1
                run.training_stats.add_iteration_stats(new_iteration_stats)
                trained_until = run.training_stats.trained_until()

    # start/resume training

    # set flag to improve training speeds
    torch.backends.cudnn.benchmark = True

    # make sure model and optimizer are on correct device.
    # loading weights directly from a checkpoint into cuda
    # can allocate twice the memory of loading to cpu before
    # moving to cuda.
    run.model = run.model.to(compute_context.device)
    run.move_optimizer(compute_context.device)

    array_store = create_array_store()
    run.trainer.iteration = trained_until
    run.trainer.build_batch_provider(
        run.datasplit.train,
        run.model,
        run.task,
        array_store.snapshot_container(run.name),
    )

    with run.trainer as trainer:
        while trained_until < run.train_until:
            # train for at most 100 iterations at a time, then store training stats
            iterations = min(100, run.train_until - trained_until)
            iteration_stats = None
            bar = tqdm(
                trainer.iterate(
                    iterations,
                    run.model,
                    run.optimizer,
                    compute_context.device,
                ),
                desc=f"training until {iterations + trained_until}",
                total=run.train_until,
                initial=trained_until,
            )
            for iteration_stats in bar:
                run.training_stats.add_iteration_stats(iteration_stats)
                bar.set_postfix({"loss": iteration_stats.loss})

                if (iteration_stats.iteration + 1) % run.validation_interval == 0:
                    break

            trained_until = run.training_stats.trained_until()

            # If this is not a validation iteration or final iteration, skip validation
            no_its = iteration_stats is None  # No training steps run
            validation_it = (
                iteration_stats.iteration + 1
            ) % run.validation_interval == 0
            final_it = trained_until >= run.train_until
            if no_its or (not validation_it and not final_it):
                stats_store.store_training_stats(run.name, run.training_stats)
                continue

            run.model.eval()
            # free up optimizer memory to allow larger validation blocks
            run.model = run.model.to(torch.device("cpu"))
            run.move_optimizer(torch.device("cpu"), empty_cuda_cache=True)

            stats_store.store_training_stats(run.name, run.training_stats)
            weights_store.store_weights(run, iteration_stats.iteration + 1)
            try:
                validate_run(
                    run,
                    iteration_stats.iteration + 1,
                    compute_context=compute_context,
                )
                stats_store.store_validation_iteration_scores(
                    run.name, run.validation_scores
                )
            except Exception as e:
                logger.error(
                    f"Validation failed for run {run.name} at iteration "
                    f"{iteration_stats.iteration + 1}.",
                    exc_info=e,
                )

            # make sure to move optimizer back to the correct device
            run.move_optimizer(compute_context.device)
            run.model.train()

    logger.info("Trained until %d, finished.", trained_until)<|MERGE_RESOLUTION|>--- conflicted
+++ resolved
@@ -103,10 +103,7 @@
             logger.error(
                 f"Found weights for iteration {latest_weights_iteration}, but "
                 f"run {run.name} was only trained until {trained_until}. "
-<<<<<<< HEAD
-=======
                 "Filling stats with last observed values."
->>>>>>> 673484cd
             )
             last_iteration_stats = run.training_stats.iteration_stats[-1]
             for i in range(
