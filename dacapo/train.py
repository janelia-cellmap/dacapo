from copy import deepcopy
from dacapo.store.create_store import create_array_store
from .experiments import Run
from .compute_context import LocalTorch, ComputeContext
from .store import create_config_store, create_stats_store, create_weights_store
from .validate import validate_run

import torch
from tqdm import tqdm

import logging

logger = logging.getLogger(__name__)
logger.setLevel("INFO")


def train(run_name: str, compute_context: ComputeContext = LocalTorch()):
    """Train a run"""

    if compute_context.train(run_name):
        logger.error("Run %s is already being trained", run_name)
        # if compute context runs train in some other process
        # we are done here.
        return

    logger.info("Training run %s", run_name)

    # create run

    config_store = create_config_store()
    run_config = config_store.retrieve_run_config(run_name)
    run = Run(run_config)

    return train_run(run)


def train_run(
    run: Run,
    compute_context: ComputeContext = LocalTorch(),
):
    logger.info("Starting/resuming training for run %s...", run)

    # create run

    stats_store = create_stats_store()
    run.training_stats = stats_store.retrieve_training_stats(run.name)
    run.validation_scores.scores = stats_store.retrieve_validation_iteration_scores(
        run.name
    )

    trained_until = run.training_stats.trained_until()
    validated_until = run.validation_scores.validated_until()
    if validated_until > trained_until:
        logger.info(
            f"Trained until {trained_until}, but validated until {validated_until}! "
            "Deleting extra validation stats"
        )
        run.validation_scores.delete_after(trained_until)

    logger.info("Current state: trained until %d/%d", trained_until, run.train_until)

    # read weights of the latest iteration

    weights_store = create_weights_store()
    latest_weights_iteration = weights_store.latest_iteration(run)

    if trained_until > 0:
        if latest_weights_iteration is None:
            logger.warning(
                "Run %s was previously trained until %d, but no weights are "
                "stored. Will restart training from scratch.",
                run.name,
                trained_until,
            )

            trained_until = 0
            run.training_stats.delete_after(0)
            run.validation_scores.delete_after(0)

        elif latest_weights_iteration < trained_until:
            logger.warning(
                "Run %s was previously trained until %d, but the latest "
                "weights are stored for iteration %d. Will resume training "
                "from %d.",
                run.name,
                trained_until,
                latest_weights_iteration,
                latest_weights_iteration,
            )

            trained_until = latest_weights_iteration
            run.training_stats.delete_after(trained_until)
            run.validation_scores.delete_after(trained_until)
            weights_store.retrieve_weights(run, iteration=trained_until)

        elif latest_weights_iteration == trained_until:
            logger.info("Resuming training from iteration %d", trained_until)

            weights_store.retrieve_weights(run, iteration=trained_until)

        elif latest_weights_iteration > trained_until:
<<<<<<< HEAD
            logger.warn(
=======
            weights_store.retrieve_weights(run, iteration=latest_weights_iteration)
            logger.error(
>>>>>>> 34e8253b
                f"Found weights for iteration {latest_weights_iteration}, but "
                f"run {run.name} was only trained until {trained_until}. "
                "Filling stats with last observed values."
            )
            last_iteration_stats = run.training_stats.iteration_stats[-1]
            for i in range(
                last_iteration_stats.iteration, latest_weights_iteration - 1
            ):
                new_iteration_stats = deepcopy(last_iteration_stats)
                new_iteration_stats.iteration = i + 1
                run.training_stats.add_iteration_stats(new_iteration_stats)
                trained_until = run.training_stats.trained_until()

    # start/resume training

    # set flag to improve training speeds
    torch.backends.cudnn.benchmark = True

    # make sure model and optimizer are on correct device.
    # loading weights directly from a checkpoint into cuda
    # can allocate twice the memory of loading to cpu before
    # moving to cuda.
    run.model = run.model.to(compute_context.device)
    run.move_optimizer(compute_context.device)

    array_store = create_array_store()
    run.trainer.iteration = trained_until
    run.trainer.build_batch_provider(
        run.datasplit.train,
        run.model,
        run.task,
        array_store.snapshot_container(run.name),
    )

    with run.trainer as trainer:
        while trained_until < run.train_until:
            # train for at most 100 iterations at a time, then store training stats
            iterations = min(100, run.train_until - trained_until)
            iteration_stats = None
            bar = tqdm(
                trainer.iterate(
                    iterations,
                    run.model,
                    run.optimizer,
                    compute_context.device,
                ),
                desc=f"training until {iterations + trained_until}",
                total=run.train_until,
                initial=trained_until,
            )
            for iteration_stats in bar:
                run.training_stats.add_iteration_stats(iteration_stats)
                bar.set_postfix({"loss": iteration_stats.loss})

                if (iteration_stats.iteration + 1) % run.validation_interval == 0:
                    break

            trained_until = run.training_stats.trained_until()

            # If this is not a validation iteration or final iteration, skip validation
            no_its = iteration_stats is None  # No training steps run
            validation_it = (
                iteration_stats.iteration + 1
            ) % run.validation_interval == 0
            final_it = trained_until >= run.train_until
            if no_its or (not validation_it and not final_it):
                stats_store.store_training_stats(run.name, run.training_stats)
                continue

            run.model.eval()
            # free up optimizer memory to allow larger validation blocks
            run.model = run.model.to(torch.device("cpu"))
            run.move_optimizer(torch.device("cpu"), empty_cuda_cache=True)

            stats_store.store_training_stats(run.name, run.training_stats)
            weights_store.store_weights(run, iteration_stats.iteration + 1)
            try:
                validate_run(
                    run,
                    iteration_stats.iteration + 1,
                    compute_context=compute_context,
                )
                stats_store.store_validation_iteration_scores(
                    run.name, run.validation_scores
                )
            except Exception as e:
                logger.error(
                    f"Validation failed for run {run.name} at iteration "
                    f"{iteration_stats.iteration + 1}.",
                    exc_info=e,
                )

            # make sure to move optimizer back to the correct device
            run.move_optimizer(compute_context.device)
            run.model.train()

    logger.info("Trained until %d, finished.", trained_until)<|MERGE_RESOLUTION|>--- conflicted
+++ resolved
@@ -99,12 +99,8 @@
             weights_store.retrieve_weights(run, iteration=trained_until)
 
         elif latest_weights_iteration > trained_until:
-<<<<<<< HEAD
-            logger.warn(
-=======
             weights_store.retrieve_weights(run, iteration=latest_weights_iteration)
             logger.error(
->>>>>>> 34e8253b
                 f"Found weights for iteration {latest_weights_iteration}, but "
                 f"run {run.name} was only trained until {trained_until}. "
                 "Filling stats with last observed values."
