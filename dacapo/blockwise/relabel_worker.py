from glob import glob
import os
import sys
from time import sleep
import daisy
from dacapo.compute_context import create_compute_context
from dacapo.store.array_store import LocalArrayIdentifier
from scipy.cluster.hierarchy import DisjointSet
from funlib.persistence import open_ds

import numpy as np
import numpy_indexed as npi

import logging
import click


@click.group()
@click.option(
    "--log-level",
    type=click.Choice(
        ["DEBUG", "INFO", "WARNING", "ERROR", "CRITICAL"], case_sensitive=False
    ),
    default="INFO",
)
def cli(log_level):
    """
    CLI for running the relabel worker.

    Args:
        log_level (str): The log level to use.
    Raises:
        NotImplementedError: If the method is not implemented in the derived class.
    Examples:
        >>> cli(log_level="INFO")
    Note:
        The method is implemented in the class.
    """
    logging.basicConfig(level=getattr(logging, log_level.upper()))


fit = "shrink"
read_write_conflict = False
path = __file__


@cli.command()
@click.option("--output_container", type=str, help="Output container")
@click.option("--output_dataset", type=str, help="Output dataset")
@click.option("--tmpdir", type=str, help="Temporary directory")
def start_worker(
    output_container,
    output_dataset,
    tmpdir,
    return_io_loop=False,
    *args,
    **kwargs,
):
<<<<<<< HEAD
=======
    """
    Start the relabel worker.

    Args:
        output_container (str): The output container
        output_dataset (str): The output dataset
        tmpdir (str): The temporary directory
    Raises:
        NotImplementedError: If the method is not implemented in the derived class.
    Examples:
        >>> start_worker(output_container="output_container", output_dataset="output_dataset", tmpdir="tmpdir")
    Note:
        The method is implemented in the class.
    """
    client = daisy.Client()
>>>>>>> 992cf8d3
    array_out = open_ds(output_container, output_dataset, mode="a")

    nodes, edges = read_cross_block_merges(tmpdir)

    components = find_components(nodes, edges)

    def io_loop():
        client = daisy.Client()
        while True:
            with client.acquire_block() as block:
                if block is None:
                    break

                try:
                    relabel_in_block(array_out, nodes, components, block)
                except OSError as e:
                    logging.error(
                        f"Failed to relabel block {block.write_roi}: {e}. Trying again."
                    )
                    sleep(1)
                    relabel_in_block(array_out, nodes, components, block)

    if return_io_loop:
        return io_loop
    else:
        io_loop()


def relabel_in_block(array_out, old_values, new_values, block):
    """
    Relabel the array in the given block.

    Args:
        array_out (np.ndarray): The output array
        old_values (np.ndarray): The old values
        new_values (np.ndarray): The new values
        block (daisy.Block): The block
    Raises:
        NotImplementedError: If the method is not implemented in the derived class.
    Examples:
        >>> relabel_in_block(array_out, old_values, new_values, block)
    Note:
        The method is implemented in the class.
    """
    a = array_out.to_ndarray(block.write_roi)
    # DGA: had to add in flatten and reshape since remap (in particular indices) didn't seem to work with ndarrays for the input
    if old_values.size > 0:
        a = npi.remap(a.flatten(), old_values, new_values).reshape(a.shape)
    array_out[block.write_roi] = a


def find_components(nodes, edges):
    """
    Find the components.

    Args:
        nodes (np.ndarray): The nodes
        edges (np.ndarray): The edges
    Returns:
        List[int]: The components
    Raises:
        NotImplementedError: If the method is not implemented in the derived class.
    Examples:
        >>> find_components(nodes, edges)
    Note:
        The method is implemented in the class.
    """
    # scipy
    disjoint_set = DisjointSet(nodes)
    for edge in edges:
        disjoint_set.merge(edge[0], edge[1])
    return [disjoint_set[n] for n in nodes]


def read_cross_block_merges(tmpdir):
    """
    Read the cross block merges.

    Args:
        tmpdir (str): The temporary directory
    Returns:
        Tuple[np.ndarray, np.ndarray]: The nodes and edges
    Raises:
        NotImplementedError: If the method is not implemented in the derived class.
    Examples:
        >>> read_cross_block_merges(tmpdir)
    Note:
        The method is implemented in the class.
    """
    block_files = glob(os.path.join(tmpdir, "block_*.npz"))

    nodes = []
    edges = []
    for block_file in block_files:
        b = np.load(block_file)
        nodes.append(b["nodes"])
        edges.append(b["edges"])

    return np.concatenate(nodes), np.concatenate(edges)


def spawn_worker(
    output_array_identifier: LocalArrayIdentifier,
    tmpdir: str,
    *args,
    **kwargs,
):
    """
    Spawn a worker to predict on a given dataset.

    Args:
        output_array_identifier (LocalArrayIdentifier): The output array identifier
        tmpdir (str): The temporary directory
    Returns:
        Callable: The function to run the worker
    Raises:
        NotImplementedError: If the method is not implemented in the derived class.
    Examples:
        >>> spawn_worker(output_array_identifier, tmpdir)
    Note:
        The method is implemented in the class.
    """
    compute_context = create_compute_context()

    if not compute_context.distribute_workers:
        return start_worker(
            output_array_identifier.container,
            output_array_identifier.dataset,
            tmpdir,
            return_io_loop=True,
        )

    # Make the command for the worker to run
    command = [
        # "python",
        sys.executable,
        path,
        "start-worker",
        "--output_container",
        output_array_identifier.container,
        "--output_dataset",
        output_array_identifier.dataset,
        "--tmpdir",
        tmpdir,
    ]

    def run_worker():
        """
        Run the worker in the given compute context.

        Raises:
            NotImplementedError: If the method is not implemented in the derived class.
        Examples:
            >>> run_worker()
        Note:
            The method is implemented in the class.
        """
        # Run the worker in the given compute context
        compute_context.execute(command)

    return run_worker


if __name__ == "__main__":
    cli()<|MERGE_RESOLUTION|>--- conflicted
+++ resolved
@@ -56,8 +56,6 @@
     *args,
     **kwargs,
 ):
-<<<<<<< HEAD
-=======
     """
     Start the relabel worker.
 
@@ -73,7 +71,6 @@
         The method is implemented in the class.
     """
     client = daisy.Client()
->>>>>>> 992cf8d3
     array_out = open_ds(output_container, output_dataset, mode="a")
 
     nodes, edges = read_cross_block_merges(tmpdir)
