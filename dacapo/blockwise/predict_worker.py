import sys
<<<<<<< HEAD
from upath import UPath as Path
=======
from pathlib import Path
from typing import Optional
>>>>>>> 8185d140

import torch
from dacapo.experiments.datasplits.datasets.arrays import ZarrArray
from dacapo.gp import DaCapoArraySource
from dacapo.store.array_store import LocalArrayIdentifier
from dacapo.store.create_store import create_config_store, create_weights_store
from dacapo.experiments import Run
from dacapo.compute_context import create_compute_context
import gunpowder as gp
import gunpowder.torch as gp_torch

from funlib.geometry import Coordinate
import daisy

import numpy as np
import click

import logging

logger = logging.getLogger(__file__)

read_write_conflict: bool = False
fit: str = "valid"
path = __file__


@click.group()
@click.option(
    "--log-level",
    type=click.Choice(
        ["DEBUG", "INFO", "WARNING", "ERROR", "CRITICAL"], case_sensitive=False
    ),
    default="INFO",
)
def cli(log_level):
    logging.basicConfig(level=getattr(logging, log_level.upper()))


@cli.command()
@click.option(
    "-r", "--run-name", required=True, type=str, help="The name of the run to apply."
)
@click.option(
    "-i",
    "--iteration",
    required=True,
    type=Optional[int],
    help="The training iteration of the model to use for prediction.",
    default=None,
)
@click.option(
    "-ic",
    "--input_container",
    required=True,
    type=click.Path(exists=True, file_okay=False),
)
@click.option("-id", "--input_dataset", required=True, type=str)
@click.option(
    "-oc", "--output_container", required=True, type=click.Path(file_okay=False)
)
@click.option("-od", "--output_dataset", required=True, type=str)
def start_worker(
    run_name: str,
    iteration: int | None,
    input_container: Path | str,
    input_dataset: str,
    output_container: Path | str,
    output_dataset: str,
):
    compute_context = create_compute_context()
    device = compute_context.device

    # retrieving run
    config_store = create_config_store()
    run_config = config_store.retrieve_run_config(run_name)
    run = Run(run_config)

    if iteration is not None:
        # create weights store
        weights_store = create_weights_store()

        # load weights
        weights_store.retrieve_weights(run_name, iteration)

    # get arrays
    input_array_identifier = LocalArrayIdentifier(Path(input_container), input_dataset)
    raw_array = ZarrArray.open_from_array_identifier(input_array_identifier)

    output_array_identifier = LocalArrayIdentifier(
        Path(output_container), output_dataset
    )
    output_array = ZarrArray.open_from_array_identifier(output_array_identifier)

    # set benchmark flag to True for performance
    torch.backends.cudnn.benchmark = True

    # get the model's input and output size
    model = run.model.eval().to(device)
    input_voxel_size = Coordinate(raw_array.voxel_size)
    output_voxel_size = model.scale(input_voxel_size)
    input_shape = Coordinate(model.eval_input_shape)
    input_size = input_voxel_size * input_shape
    output_size = output_voxel_size * model.compute_output_shape(input_shape)[1]

    print(f"Predicting with input size {input_size}, output size {output_size}")

    # create gunpowder keys

    raw = gp.ArrayKey("RAW")
    prediction = gp.ArrayKey("PREDICTION")

    # assemble prediction pipeline

    # prepare data source
    pipeline = DaCapoArraySource(raw_array, raw)
    # raw: (c, d, h, w)
    pipeline += gp.Pad(raw, None)
    # raw: (c, d, h, w)
    pipeline += gp.Unsqueeze([raw])
    # raw: (1, c, d, h, w)

    pipeline += gp.Normalize(raw)

    # predict
    model.eval()
    pipeline += gp_torch.Predict(
        model=model,
        inputs={"x": raw},
        outputs={0: prediction},
        array_specs={
            prediction: gp.ArraySpec(
                voxel_size=output_voxel_size,
                dtype=np.float32,  # assumes network output is float32
            )
        },
        spawn_subprocess=False,
        device=str(device),
    )

    # make reference batch request
    request = gp.BatchRequest()
    request.add(raw, input_size, voxel_size=input_voxel_size)
    request.add(
        prediction,
        output_size,
        voxel_size=output_voxel_size,
    )

    daisy_client = daisy.Client()

    while True:
        with daisy_client.acquire_block() as block:
            if block is None:
                return

            print(f"Processing block {block}")

            chunk_request = request.copy()
            chunk_request[raw].roi = block.read_roi
            chunk_request[prediction].roi = block.write_roi

            with gp.build(pipeline):
                batch = pipeline.request_batch(chunk_request)
            # prediction: (1, [c,] d, h, w)
            output = batch.arrays[prediction].data.squeeze()

            # convert to uint8 if necessary:
            if output_array.dtype == np.uint8:
                if "sigmoid" not in str(model.eval_activation).lower():
                    # assume output is in [-1, 1]
                    output += 1
                    output /= 2
                output *= 255
                output = output.clip(0, 255)
                output = output.astype(np.uint8)
            output_array[block.write_roi] = output


def spawn_worker(
    run_name: str,
    iteration: int | None,
    input_array_identifier: "LocalArrayIdentifier",
    output_array_identifier: "LocalArrayIdentifier",
):
    """Spawn a worker to predict on a given dataset.

    Args:
        run_name (str): The name of the run to apply.
        iteration (int or None): The training iteration of the model to use for prediction.
        input_array_identifier (LocalArrayIdentifier): The raw data to predict on.
        output_array_identifier (LocalArrayIdentifier): The identifier of the prediction array.
    """
    compute_context = create_compute_context()

    # Make the command for the worker to run
    command = [
        # "python",
        sys.executable,
        path,
        "start-worker",
        "--run-name",
        run_name,
        "--input_container",
        input_array_identifier.container,
        "--input_dataset",
        input_array_identifier.dataset,
        "--output_container",
        output_array_identifier.container,
        "--output_dataset",
        output_array_identifier.dataset,
    ]
    if iteration is not None:
        command.extend(["--iteration", str(iteration)])

    print("Defining worker with command: ", compute_context.wrap_command(command))

    def run_worker():
        # Run the worker in the given compute context
        print("Running worker with command: ", command)
        compute_context.execute(command)

    return run_worker


if __name__ == "__main__":
    cli()<|MERGE_RESOLUTION|>--- conflicted
+++ resolved
@@ -1,10 +1,6 @@
 import sys
-<<<<<<< HEAD
 from upath import UPath as Path
-=======
-from pathlib import Path
 from typing import Optional
->>>>>>> 8185d140
 
 import torch
 from dacapo.experiments.datasplits.datasets.arrays import ZarrArray
